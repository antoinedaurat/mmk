import h5py
import numpy as np
import pandas as pd
import os
from multiprocessing import cpu_count, Pool
import logging
from .api import Database
from .metadata import Metadata
from .transforms import default_extract_func

logger = logging.getLogger()
logger.setLevel(logging.INFO)


# FileSystem Stuff

AUDIO_EXTENSIONS = ("wav", "aif", "aiff", "mp3", "m4a", "mp4")


def is_audio_file(file):
    return file.split(".")[-1] in AUDIO_EXTENSIONS and "._" not in file


def flat_dir(directory, ext_filter=is_audio_file):
    files = []
    for root, dirname, filenames in os.walk(directory):
        for f in filenames:
            if ext_filter(f):
                files += [os.path.join(root, f)]
    return sorted(files)


def fs_dict(root, extension_filter=is_audio_file):
    root_name = os.path.split(root.strip("/"))[-1]
    items = [(d, list(filter(extension_filter, f))) for d, _, f in os.walk(root)]
    if not items:
        raise ValueError("no audio files found on path %s" % root)
    return root_name, dict(item for item in items if len(item[1]) > 0)


# Helper Functions

def sizeof_fmt(num, suffix='b'):
    """
    straight from https://stackoverflow.com/questions/1094841/reusable-library-to-get-human-readable-version-of-file-size
    """
    for unit in ['', 'k', 'M', 'G', 'T', 'P', 'E', 'Z']:
        if abs(num) < 1024.0:
            return "%3.1f%s%s" % (num, unit, suffix)
        num /= 1024.0
    return "%.1f%s%s" % (num, 'Yi', suffix)


def _empty_info(features_names):
    tuples = [("directory", ""), ("name", ""),
              *[t for feat in features_names for t in [(feat, "dtype"), (feat, "shape"), (feat, "size")]
                if feat != "metadata"]
              ]
    idx = pd.MultiIndex.from_tuples(tuples)
    return pd.DataFrame([], columns=idx)


def split_path(path):
    parts = path.split("/")
    prefix, file_name = "/".join(parts[:-1]), parts[-1]
    return prefix, file_name


# Core function

def file_to_db(abs_path, extract_func=default_extract_func, mode="w"):
    """
    if mode == "r+" this will either:
        - raise an Exception if the feature already exists
        - concatenate data along the "feature_axis", assuming that each feature correspond to the same file
          or file collections.
          If you want to concatenate dbs along the "file_axis" consider using `concatenate_dbs(..)`
    @param abs_path:
    @param extract_func:
    @param mode:
    @return:
    """
    logger.info("making db for %s" % abs_path)
    tmp_db = ".".join(abs_path.split(".")[:-1] + ["h5"])
    rv = extract_func(abs_path)
    info = _empty_info(rv.keys())
    info.loc[0, [("directory", ""), ("name", "")]] = split_path(abs_path)
<<<<<<< HEAD
    with h5py.File(tmp_db, mode) as f:
        for name, (attrs, data) in rv.items():
            if issubclass(type(data), np.ndarray):
                ds = f.create_dataset(name=name, shape=data.shape, data=data)
                ds.attrs.update(attrs)
                info.at[0, [(name, "dtype"), (name, "shape"), (name, "size")]] = tuple([ds.dtype, ds.shape, sizeof_fmt(data.nbytes)])
            elif issubclass(type(data), pd.DataFrame):
                pd.DataFrame(data).to_hdf(tmp_db, name, "r+")
            f.flush()
        if "info" in f.keys():
            prior = pd.read_hdf(tmp_db, "info", "r")
            info = pd.concat((prior, info.iloc[:, 2:]), axis=1)
=======
    f = h5py.File(tmp_db, mode)
    for name, (attrs, data) in rv.items():
        if issubclass(type(data), np.ndarray):
            ds = f.create_dataset(name=name, shape=data.shape, data=data)
            ds.attrs.update(attrs)
            info.at[0, [(name, "dtype"), (name, "shape"), (name, "size")]] = tuple([ds.dtype, ds.shape, sizeof_fmt(data.nbytes)])
        elif issubclass(type(data), pd.DataFrame):
            f.close()
            pd.DataFrame(data).to_hdf(tmp_db, name, "r+")
            f = h5py.File(tmp_db, "r+")
    f.flush()
    f.close()
    if "info" in f.keys():
        prior = pd.read_hdf(tmp_db, "info", "r")
        info = pd.concat((prior, info.iloc[:, 2:]), axis=1)
>>>>>>> f2822023
    info.to_hdf(tmp_db, "info", "r+")
    return tmp_db


# Multiprocessing routine

def make_db_for_each_file(root_directory,
                          extract_func=default_extract_func,
                          extension_filter=is_audio_file,
                          n_cores=cpu_count()):
    root_name, tree = fs_dict(root_directory, extension_filter)
    args = [(os.path.join(dir, file), extract_func)
            for dir, files in tree.items() for file in files]
    with Pool(n_cores) as p:
        tmp_dbs = p.starmap(file_to_db, args)
    return tmp_dbs


# Aggregating sub-tasks

def collect_infos(tmp_dbs):
    infos = []
    for db in tmp_dbs:
        infos += [Database(db).info]
    return pd.concat(infos, ignore_index=True)


def collect_metadatas(tmp_dbs):
    metadatas = []
    offset = 0
    for db in tmp_dbs:
        scr = Database(db).metadata
        scr.loc[:, ("start", "stop")] = scr.loc[:, ("start", "stop")].values + offset
        scr.loc[:, "name"] = ".".join(db.split(".")[:-1])
        metadatas += [scr]
        offset = scr.last_stop
    return pd.DataFrame(pd.concat(metadatas, ignore_index=True))


def zip_prev_next(iterable):
    return zip(iterable[:-1], iterable[1:])


def ds_definitions_from_infos(infos):
    tb = infos.iloc[:, 2:].T
    paths = ["/".join(parts) for parts in infos.iloc[:, :2].values]
    # change the paths' extensions
    paths = [".".join(path.split(".")[:-1]) + ".h5" for path in paths]
    features = set(tb.index.get_level_values(0))
    ds_definitions = {}
    for f in features:
        dtype = tb.loc[(f, "dtype"), :].unique().item()
        shapes = tb.loc[(f, "shape"), :].values
        dims = shapes[0][1:]
        assert all(shp[1:] == dims for shp in
                   shapes[1:]), "all features should have the same dimensions but for the first axis"
        layout = Metadata.from_duration([s[0] for s in shapes])
        ds_shape = (layout.last_stop, *dims)
        layout.index = paths
        ds_definitions[f] = {"shape": ds_shape, "dtype": dtype, "layout": layout}
    return ds_definitions


def create_datasets_from_defs(target, defs, mode="w"):
    f = h5py.File(target, mode)
    for name, params in defs.items():
        f.create_dataset(name, shape=params["shape"], dtype=params["dtype"])
        layout = params["layout"]
        layout.reset_index(drop=False, inplace=True)
        layout = layout.rename(columns={"index": "name"})
        f.flush()
        f.close()
        pd.DataFrame(layout).to_hdf(target, "layouts/" + name, "r+", format="table")
        f = h5py.File(target, "r+")
    f.flush()
    f.close()
    return


def make_integration_args(target):
    args = []
    with h5py.File(target, "r") as f:
        for feature in f["layouts"].keys():
            df = Metadata(pd.read_hdf(target, "layouts/" + feature))
            args += [(target, source, feature, indices) for source, indices in
                     zip(df.name, df.slices(time_axis=0))]
    return args


def integrate(target, source, key, indices):
    with h5py.File(source, "r") as src:
        data = src[key][()]
    with h5py.File(target, "r+") as trgt:
        trgt[key][indices] = data
    return


# Aggregating function and main client

def aggregate_dbs(target, dbs, mode="w", remove_sources=False):
    infos = collect_infos(dbs)
    metadata = collect_metadatas(dbs)
    definitions = ds_definitions_from_infos(infos)
    create_datasets_from_defs(target, definitions, mode)
    args = make_integration_args(target)
    for arg in args: integrate(*arg)
    if remove_sources:
        for src in dbs: os.remove(src)
    infos = infos.astype(object)
    infos.to_hdf(target, "info", "r+")
    metadata.to_hdf(target, "metadata", "r+")


def make_root_db(db_name, root_directory, extract_func=default_extract_func, extension_filter=is_audio_file,
                 n_cores=cpu_count(), remove_sources=True):
    dbs = make_db_for_each_file(root_directory, extract_func, extension_filter, n_cores)
    aggregate_dbs(db_name, dbs, "w", remove_sources)<|MERGE_RESOLUTION|>--- conflicted
+++ resolved
@@ -85,20 +85,6 @@
     rv = extract_func(abs_path)
     info = _empty_info(rv.keys())
     info.loc[0, [("directory", ""), ("name", "")]] = split_path(abs_path)
-<<<<<<< HEAD
-    with h5py.File(tmp_db, mode) as f:
-        for name, (attrs, data) in rv.items():
-            if issubclass(type(data), np.ndarray):
-                ds = f.create_dataset(name=name, shape=data.shape, data=data)
-                ds.attrs.update(attrs)
-                info.at[0, [(name, "dtype"), (name, "shape"), (name, "size")]] = tuple([ds.dtype, ds.shape, sizeof_fmt(data.nbytes)])
-            elif issubclass(type(data), pd.DataFrame):
-                pd.DataFrame(data).to_hdf(tmp_db, name, "r+")
-            f.flush()
-        if "info" in f.keys():
-            prior = pd.read_hdf(tmp_db, "info", "r")
-            info = pd.concat((prior, info.iloc[:, 2:]), axis=1)
-=======
     f = h5py.File(tmp_db, mode)
     for name, (attrs, data) in rv.items():
         if issubclass(type(data), np.ndarray):
@@ -114,7 +100,6 @@
     if "info" in f.keys():
         prior = pd.read_hdf(tmp_db, "info", "r")
         info = pd.concat((prior, info.iloc[:, 2:]), axis=1)
->>>>>>> f2822023
     info.to_hdf(tmp_db, "info", "r+")
     return tmp_db
 
